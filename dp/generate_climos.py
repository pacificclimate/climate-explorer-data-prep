--- conflicted
+++ resolved
@@ -390,7 +390,6 @@
 
     """
     attributes = {}  # will contain updates, if any, to pr variable attributes
-<<<<<<< HEAD
 
     vars = ['pr', 'prsn']
     varname = ''
@@ -401,20 +400,6 @@
             varname = var
             variable = input_file.variables[var]
 
-
-=======
-
-    vars = ['pr', 'prsn']
-    varname = ''
-    variable = None
-
-    for var in vars:
-        if var in input_file.dependent_varnames():
-            varname = var
-            variable = input_file.variables[var]
-
-
->>>>>>> 97a9a2bc
     if varname and variable:
         units = Unit.from_udunits_str(variable.units)
         if units in [Unit('kg / m**2 / s'), Unit('mm / s')]:
